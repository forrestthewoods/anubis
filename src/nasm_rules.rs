use crate::cc_rules::{CcObjectResult, CcObjectsResult};
use serde::Deserialize;
use std::path::{Path, PathBuf};
use std::sync::Arc;

use crate::anubis::{self, AnubisTarget};
use crate::rule_utils::ensure_directory_for_file;
use crate::util::SlashFix;
use crate::{anubis::RuleTypename, Anubis, Rule, RuleTypeInfo};
use crate::{anyhow_loc, bail_loc, bail_loc_if, function_name};
use crate::{cc_rules, job_system::*};
use serde::{de, Deserializer};

// ----------------------------------------------------------------------------
// Public Structs
// ----------------------------------------------------------------------------
#[derive(Clone, Debug, Deserialize)]
#[serde(deny_unknown_fields)]
pub struct NasmObjects {
    pub name: String,
    pub srcs: Vec<PathBuf>,

    #[serde(default)]
    pub include_dirs: Vec<PathBuf>,

    /// Files to pre-include before each source file (NASM -P flag)
    #[serde(default)]
    pub preincludes: Vec<PathBuf>,

    #[serde(skip_deserializing)]
    target: anubis::AnubisTarget,
}

// ----------------------------------------------------------------------------
// Trait Implementations
// ----------------------------------------------------------------------------
impl anubis::Rule for NasmObjects {
    fn name(&self) -> String {
        self.name.clone()
    }

    fn target(&self) -> AnubisTarget {
        self.target.clone()
    }

    fn build(&self, arc_self: Arc<dyn Rule>, ctx: Arc<JobContext>) -> anyhow::Result<Job> {
        let cpp = arc_self
            .clone()
            .downcast_arc::<NasmObjects>()
            .map_err(|_| anyhow_loc!("Failed to downcast rule [{:?}] to NasmObjects", arc_self))?;

        Ok(ctx.new_job(
            format!("Build NasmObjects Target {}", self.target.target_path()),
            Box::new(move |job| build_nasm_objects(cpp.clone(), job)),
        ))
    }
}

// ----------------------------------------------------------------------------
// Private Functions
// ----------------------------------------------------------------------------
fn parse_nasm_objects(t: AnubisTarget, v: &crate::papyrus::Value) -> anyhow::Result<Arc<dyn Rule>> {
    let de = crate::papyrus_serde::ValueDeserializer::new(v);
    let mut nasm = NasmObjects::deserialize(de).map_err(|e| anyhow_loc!("{}", e))?;
    nasm.target = t;
    Ok(Arc::new(nasm))
}

fn build_nasm_objects(nasm: Arc<NasmObjects>, mut job: Job) -> JobFnResult {
    // create child job for each object
    let mut dep_job_ids: Vec<JobId> = Default::default();
    for src in &nasm.srcs {
        let result = || -> anyhow::Result<()> {
            // create job fn
            let nasm2 = nasm.clone();
            let ctx = job.ctx.clone();
            let src2 = src.clone();
            let job_fn = move |j: Job| -> JobFnResult { nasm_assemble(nasm2, ctx, &src2) };

            // create job
            let dep_job = job.ctx.new_job(format!("nasm [{:?}]", src), Box::new(job_fn));

            // Store job_id and queue job
            dep_job_ids.push(dep_job.id);
            job.ctx.job_system.add_job(dep_job)?;

            Ok(())
        }();

        if let Err(e) = result {
            return JobFnResult::Error(anyhow_loc!(
                "Failed to build child src [{:?}] due to error: {}",
                src,
                e
            ));
        }
    }

    // create mini-job to aggregate results
    let aggregate_job_ids = dep_job_ids.clone();
    let ctx = job.ctx.clone();
    let aggregate_job_ids2 = aggregate_job_ids.clone();
    let aggregate_job = move |job: Job| -> JobFnResult {
        let result = || -> anyhow::Result<_> {
            let mut object_paths: Vec<PathBuf> = Default::default();
            for agg_id in aggregate_job_ids2 {
                // TODO: make fallible
                let job_result = ctx.job_system.expect_result::<CcObjectResult>(agg_id)?;
                object_paths.push(job_result.object_path.clone());
            }
            Ok(object_paths)
        }();

        match result {
            Ok(object_paths) => JobFnResult::Success(Arc::new(CcObjectsResult { object_paths })),
            Err(e) => JobFnResult::Error(e),
        }
    };

    job.desc.push_str(" (aggregate)");
    job.job_fn = Some(Box::new(aggregate_job));

    JobFnResult::Deferred(JobDeferral {
        blocked_by: aggregate_job_ids,
        deferred_job: job,
    })
}

fn nasm_assemble(nasm: Arc<NasmObjects>, ctx: Arc<JobContext>, src: &Path) -> JobFnResult {
    let result = || -> anyhow::Result<PathBuf> {
        // get toolchain
        let toolchain = ctx.toolchain.as_ref().ok_or_else(|| anyhow_loc!("No toolchain specified"))?.as_ref();
        let assembler = &toolchain.nasm.assembler;

        // compute some paths
        let src_filename = src.file_name().ok_or_else(|| anyhow_loc!("No filename for [{:?}]", src))?;
        let relpath = pathdiff::diff_paths(&src, &ctx.anubis.root)
            .ok_or_else(|| anyhow_loc!("Could not relpath from [{:?}] to [{:?}]", &ctx.anubis.root, &src))?;

        let output_filepath = ctx
            .anubis
            .root
            .join(".anubis-build")
            .join(&ctx.mode.as_ref().unwrap().name)
            .join(relpath)
            .with_added_extension("obj") // result: foo.asm -> foo.asm.obj; avoid conflict with foo.c -> foo.obj
            .slash_fix();
<<<<<<< HEAD
        ensure_directory_for_file(&output_filepath)?;
=======
        cc_rules::ensure_directory_for_file(&output_filepath)?;
>>>>>>> cdcaf908

        let mut args: Vec<String> = Default::default();
        args.push("-f".to_owned());
        args.push(toolchain.nasm.output_format.clone());

        // Add include paths from the rule
        for inc in &nasm.include_dirs {
            args.push("-I".to_owned());
            args.push(format!("{}/", inc.to_string_lossy())); // NASM requires trailing slash
        }

        // Add pre-include files (like config.asm for FFmpeg)
        for preinclude in &nasm.preincludes {
            args.push("-P".to_owned());
            args.push(preinclude.to_string_lossy().into());
        }

        args.push(src.to_string_lossy().into()); // input file
        args.push("-o".to_owned());
        args.push(output_filepath.to_string_lossy().into());

        tracing::trace!(
            source_file = %src.display(),
            compiler_args = ?args,
            "Executing nasm command"
        );

        let output = std::process::Command::new(assembler)
            .args(&args)
            .stdout(std::process::Stdio::piped())
            .stderr(std::process::Stdio::piped())
            .output();

        match output {
            Ok(o) => {
                if o.status.success() {
                    Ok(output_filepath)
                } else {
                    tracing::error!(
                        source_file = %src.to_string_lossy(),
                        exit_code = o.status.code(),
                        stdout = %String::from_utf8_lossy(&o.stdout),
                        stderr = %String::from_utf8_lossy(&o.stderr),
                        "Assembly failed"
                    );

                    bail_loc!("Command completed with error status [{}].\n  Args: {}\n  stdout: {}\n  stderr: {}", o.status, args.join(" "), String::from_utf8_lossy(&o.stdout), String::from_utf8_lossy(&o.stderr))
                }
            }
            Err(e) => {
                tracing::error!(
                    source_file = %src.display(),
                    compiler = %assembler.display(),
                    error = %e,
                    "Compiler execution failed"
                );

                bail_loc!(
                    "Command failed unexpectedly\n  Proc: [{:?}]\n  Cmd: [{:#?}]\n  Err: [{}]",
                    &assembler,
                    &args,
                    e
                )
            }
        }
    }();

    match result {
        Ok(object_path) => JobFnResult::Success(Arc::new(CcObjectResult { object_path })),
        Err(e) => JobFnResult::Error(e),
    }
}

// ----------------------------------------------------------------------------
// Public Functions
// ----------------------------------------------------------------------------
pub fn register_rule_typeinfos(anubis: &Anubis) -> anyhow::Result<()> {
    anubis.register_rule_typeinfo(RuleTypeInfo {
        name: RuleTypename("nasm_objects".to_owned()),
        parse_rule: parse_nasm_objects,
    })?;

    Ok(())
}<|MERGE_RESOLUTION|>--- conflicted
+++ resolved
@@ -145,11 +145,7 @@
             .join(relpath)
             .with_added_extension("obj") // result: foo.asm -> foo.asm.obj; avoid conflict with foo.c -> foo.obj
             .slash_fix();
-<<<<<<< HEAD
         ensure_directory_for_file(&output_filepath)?;
-=======
-        cc_rules::ensure_directory_for_file(&output_filepath)?;
->>>>>>> cdcaf908
 
         let mut args: Vec<String> = Default::default();
         args.push("-f".to_owned());
