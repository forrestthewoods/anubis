#![allow(unused_variables)]
#![allow(dead_code)]
#![allow(unused_imports)]
#![allow(unused_mut)]

use crate::anubis::{self, AnubisTarget, JobCacheKey, RuleExt};
use crate::job_system::*;
use crate::rules::rule_utils::{ensure_directory, ensure_directory_for_file, run_command};
use crate::util::SlashFix;
use crate::{anubis::RuleTypename, Anubis, Rule, RuleTypeInfo};
use anyhow::Context;
use itertools::Itertools;
use serde::Deserialize;
use std::collections::HashSet;
use std::hash::{Hash, Hasher};
use std::io::Write;
use std::path::{Path, PathBuf};
use std::sync::Arc;

use crate::papyrus::*;
use crate::toolchain::Toolchain;
use crate::{anyhow_loc, bail_loc, bail_loc_if, function_name};
use crate::{anyhow_with_context, bail_with_context, timed_span};
use serde::{de, Deserializer};

// ----------------------------------------------------------------------------
// Public Enums
// ----------------------------------------------------------------------------
#[derive(Clone, Copy, Debug, PartialEq, Eq)]
pub enum CcLanguage {
    C,
    Cpp,
}

impl CcLanguage {
    fn file_description(&self) -> &'static str {
        match self {
            CcLanguage::C => "c",
            CcLanguage::Cpp => "cpp",
        }
    }
}

// ----------------------------------------------------------------------------
// Public Structs
// ----------------------------------------------------------------------------
#[rustfmt::skip]
#[derive(Clone, Debug, Deserialize)]
#[serde(deny_unknown_fields)]
pub struct CBinary {
    pub name: String,
    pub srcs: Vec<PathBuf>,

    #[serde(default)] pub deps: Vec<AnubisTarget>,
    #[serde(default)] pub compiler_flags: Vec<String>,
    #[serde(default)] pub compiler_defines: Vec<String>,
    #[serde(default)] pub include_dirs: Vec<PathBuf>,
    #[serde(default)] pub libraries: Vec<PathBuf>,
    #[serde(default)] pub library_dirs: Vec<PathBuf>,

    #[serde(skip_deserializing)]
    target: anubis::AnubisTarget,
}

#[rustfmt::skip]
#[derive(Clone, Debug, Deserialize)]
#[serde(deny_unknown_fields)]
pub struct CcBinary {
    pub name: String,
    pub srcs: Vec<PathBuf>,

    #[serde(default)] pub deps: Vec<AnubisTarget>,
    #[serde(default)] pub compiler_flags: Vec<String>,
    #[serde(default)] pub compiler_defines: Vec<String>,
    #[serde(default)] pub include_dirs: Vec<PathBuf>,
    #[serde(default)] pub libraries: Vec<PathBuf>,
    #[serde(default)] pub library_dirs: Vec<PathBuf>,

    #[serde(skip_deserializing)]
    target: anubis::AnubisTarget,
}

#[rustfmt::skip]
#[derive(Clone, Debug, Deserialize)]
#[serde(deny_unknown_fields)]
pub struct CStaticLibrary {
    pub name: String,
    pub srcs: Vec<PathBuf>,

    #[serde(default)] pub deps: Vec<AnubisTarget>,

    #[serde(default)] pub public_compiler_flags: Vec<String>,
    #[serde(default)] pub public_defines: Vec<String>,
    #[serde(default)] pub public_include_dirs: Vec<PathBuf>,
    #[serde(default)] pub public_libraries: Vec<PathBuf>,
    #[serde(default)] pub public_library_dirs: Vec<PathBuf>,

    #[serde(default)] pub private_compiler_flags: Vec<String>,
    #[serde(default)] pub private_defines: Vec<String>,
    #[serde(default)] pub private_include_dirs: Vec<PathBuf>,

    #[serde(skip_deserializing)]
    target: anubis::AnubisTarget,
}

#[rustfmt::skip]
#[derive(Clone, Debug, Deserialize)]
#[serde(deny_unknown_fields)]
pub struct CcStaticLibrary {
    pub name: String,
    pub srcs: Vec<PathBuf>,

    #[serde(default)] pub deps: Vec<AnubisTarget>,

    #[serde(default)] pub public_compiler_flags: Vec<String>,
    #[serde(default)] pub public_defines: Vec<String>,
    #[serde(default)] pub public_include_dirs: Vec<PathBuf>,
    #[serde(default)] pub public_libraries: Vec<PathBuf>,
    #[serde(default)] pub public_library_dirs: Vec<PathBuf>,

    #[serde(default)] pub private_compiler_flags: Vec<String>,
    #[serde(default)] pub private_defines: Vec<String>,
    #[serde(default)] pub private_include_dirs: Vec<PathBuf>,

    #[serde(skip_deserializing)]
    target: anubis::AnubisTarget,
}

#[derive(Debug)]
pub struct CcObjectArtifact {
    pub object_path: PathBuf,
}

#[derive(Debug)]
pub struct CcObjectsArtifact {
    pub object_paths: Vec<PathBuf>,
}

// ----------------------------------------------------------------------------
// Private Structs
// ----------------------------------------------------------------------------
#[derive(Clone, Debug, Default)]
struct CcExtraArgs {
    pub compiler_flags: HashSet<String>,
    pub defines: HashSet<String>,
    pub include_dirs: HashSet<PathBuf>,
    pub libraries: HashSet<PathBuf>,
    pub library_dirs: HashSet<PathBuf>,
}

#[derive(Debug)]
struct CompileExeArtifact {
    pub output_file: PathBuf,
}

// ----------------------------------------------------------------------------
// Private Enums
// ----------------------------------------------------------------------------
enum Substep {
    Id(JobId),
    Job(Job),
}

// ----------------------------------------------------------------------------
// Private Traits
// ----------------------------------------------------------------------------
trait CcContextExt<'a> {
    fn get_toolchain(&'a self) -> anyhow::Result<&'a Toolchain>;
    fn get_cc_toolchain(&'a self, lang: CcLanguage) -> anyhow::Result<&'a crate::toolchain::CcToolchain>;
    fn get_args(&self, lang: CcLanguage) -> anyhow::Result<Vec<String>>;
    fn get_compiler(&self, lang: CcLanguage) -> anyhow::Result<&Path>;
    fn get_archiver(&self, lang: CcLanguage) -> anyhow::Result<&Path>;
}

// ----------------------------------------------------------------------------
// Struct Implementations
// ----------------------------------------------------------------------------
impl CcExtraArgs {
    fn extend_cc_static_public(&mut self, other: &CcStaticLibrary) {
        self.compiler_flags.extend(other.public_compiler_flags.iter().cloned());
        self.defines.extend(other.public_defines.iter().cloned());
        self.include_dirs.extend(other.public_include_dirs.iter().cloned());
        self.libraries.extend(other.public_libraries.iter().cloned());
        self.library_dirs.extend(other.public_library_dirs.iter().cloned());
    }

    fn extend_cc_static_private(&mut self, other: &CcStaticLibrary) {
        self.compiler_flags.extend(other.private_compiler_flags.iter().cloned());
        self.defines.extend(other.private_defines.iter().cloned());
        self.include_dirs.extend(other.private_include_dirs.iter().cloned());
    }

    fn extend_cc_binary(&mut self, other: &CcBinary) {
        self.compiler_flags.extend(other.compiler_flags.iter().cloned());
        self.defines.extend(other.compiler_defines.iter().cloned());
        self.include_dirs.extend(other.include_dirs.iter().cloned());
        self.libraries.extend(other.libraries.iter().cloned());
        self.library_dirs.extend(other.library_dirs.iter().cloned());
    }

    fn extend_c_static_public(&mut self, other: &CStaticLibrary) {
        self.compiler_flags.extend(other.public_compiler_flags.iter().cloned());
        self.defines.extend(other.public_defines.iter().cloned());
        self.include_dirs.extend(other.public_include_dirs.iter().cloned());
        self.libraries.extend(other.public_libraries.iter().cloned());
        self.library_dirs.extend(other.public_library_dirs.iter().cloned());
    }

    fn extend_c_static_private(&mut self, other: &CStaticLibrary) {
        self.compiler_flags.extend(other.private_compiler_flags.iter().cloned());
        self.defines.extend(other.private_defines.iter().cloned());
        self.include_dirs.extend(other.private_include_dirs.iter().cloned());
    }

    fn extend_c_binary(&mut self, other: &CBinary) {
        self.compiler_flags.extend(other.compiler_flags.iter().cloned());
        self.defines.extend(other.compiler_defines.iter().cloned());
        self.include_dirs.extend(other.include_dirs.iter().cloned());
        self.libraries.extend(other.libraries.iter().cloned());
        self.library_dirs.extend(other.library_dirs.iter().cloned());
    }
}

// ----------------------------------------------------------------------------
// Trait Implementations
// ----------------------------------------------------------------------------
impl<'a> CcContextExt<'a> for Arc<JobContext> {
    fn get_toolchain(&'a self) -> anyhow::Result<&'a Toolchain> {
        Ok(self.toolchain.as_ref().ok_or_else(|| anyhow_loc!("No toolchain specified"))?.as_ref())
    }

    fn get_cc_toolchain(&'a self, lang: CcLanguage) -> anyhow::Result<&'a crate::toolchain::CcToolchain> {
        let toolchain = self.get_toolchain()?;
        match lang {
            CcLanguage::C => Ok(&toolchain.c),
            CcLanguage::Cpp => Ok(&toolchain.cpp),
        }
    }

    fn get_args(&self, lang: CcLanguage) -> anyhow::Result<Vec<String>> {
        let cc_toolchain = self.get_cc_toolchain(lang)?;

        let mut args: Vec<String> = Default::default();
        for flag in &cc_toolchain.compiler_flags {
            args.push(flag.clone());
        }
        for inc_dir in &cc_toolchain.system_include_dirs {
            args.push("-isystem".to_owned());
            args.push(inc_dir.to_string_lossy().into_owned());
        }
        for lib_dir in &cc_toolchain.library_dirs {
            args.push(format!("-L{}", &lib_dir.to_string_lossy()));
        }
        for lib in &cc_toolchain.libraries {
            args.push(format!("-l{}", &lib.to_string_lossy()));
        }
        for define in &cc_toolchain.defines {
            args.push(format!("-D{}", define));
        }

        Ok(args)
    }

    fn get_compiler(&self, lang: CcLanguage) -> anyhow::Result<&Path> {
        let cc_toolchain = self.get_cc_toolchain(lang)?;
        Ok(&cc_toolchain.compiler)
    }

    fn get_archiver(&self, lang: CcLanguage) -> anyhow::Result<&Path> {
        let cc_toolchain = self.get_cc_toolchain(lang)?;
        Ok(&cc_toolchain.archiver)
    }
}

impl anubis::Rule for CcBinary {
    fn name(&self) -> String {
        self.name.clone()
    }

    fn target(&self) -> AnubisTarget {
        self.target.clone()
    }

    fn build(&self, arc_self: Arc<dyn Rule>, ctx: Arc<JobContext>) -> anyhow::Result<Job> {
        bail_loc_if!(ctx.mode.is_none(), "Can not create CcBinary job without a mode");

        let cpp = arc_self
            .clone()
            .downcast_arc::<CcBinary>()
            .map_err(|_| anyhow_loc!("Failed to downcast rule [{:?}] to CcBinary", arc_self))?;

        Ok(ctx.new_job(
            format!("Build CcBinary Target {}", self.target.target_path()),
            Box::new(move |job| build_cc_binary(cpp.clone(), job)),
        ))
    }
}

impl crate::papyrus::PapyrusObjectType for CcBinary {
    fn name() -> &'static str {
        &"cc_binary"
    }
}

impl anubis::Rule for CcStaticLibrary {
    fn name(&self) -> String {
        self.name.clone()
    }

    fn target(&self) -> AnubisTarget {
        self.target.clone()
    }

    fn build(&self, arc_self: Arc<dyn Rule>, ctx: Arc<JobContext>) -> anyhow::Result<Job> {
        bail_loc_if!(
            ctx.mode.is_none(),
            "Can not create CcStaticLibrary job without a mode"
        );

        let lib = arc_self
            .clone()
            .downcast_arc::<CcStaticLibrary>()
            .map_err(|_| anyhow_loc!("Failed to downcast rule [{:?}] to CcStaticLibrary", arc_self))?;

        Ok(ctx.new_job(
            format!("Build CcStaticLibrary Target {}", self.target.target_path()),
            Box::new(move |job| build_cc_static_library(lib.clone(), job)),
        ))
    }
}

impl crate::papyrus::PapyrusObjectType for CcStaticLibrary {
    fn name() -> &'static str {
        &"cc_static_library"
    }
}

impl anubis::Rule for CBinary {
    fn name(&self) -> String {
        self.name.clone()
    }

    fn target(&self) -> AnubisTarget {
        self.target.clone()
    }

    fn build(&self, arc_self: Arc<dyn Rule>, ctx: Arc<JobContext>) -> anyhow::Result<Job> {
        bail_loc_if!(ctx.mode.is_none(), "Can not create CBinary job without a mode");

        let c = arc_self
            .clone()
            .downcast_arc::<CBinary>()
            .map_err(|_| anyhow_loc!("Failed to downcast rule [{:?}] to CBinary", arc_self))?;

        Ok(ctx.new_job(
            format!("Build CBinary Target {}", self.target.target_path()),
            Box::new(move |job| build_c_binary(c.clone(), job)),
        ))
    }
}

impl crate::papyrus::PapyrusObjectType for CBinary {
    fn name() -> &'static str {
        &"c_binary"
    }
}

impl anubis::Rule for CStaticLibrary {
    fn name(&self) -> String {
        self.name.clone()
    }

    fn target(&self) -> AnubisTarget {
        self.target.clone()
    }

    fn build(&self, arc_self: Arc<dyn Rule>, ctx: Arc<JobContext>) -> anyhow::Result<Job> {
        bail_loc_if!(
            ctx.mode.is_none(),
            "Can not create CStaticLibrary job without a mode"
        );

        let lib = arc_self
            .clone()
            .downcast_arc::<CStaticLibrary>()
            .map_err(|_| anyhow_loc!("Failed to downcast rule [{:?}] to CStaticLibrary", arc_self))?;

        Ok(ctx.new_job(
            format!("Build CStaticLibrary Target {}", self.target.target_path()),
            Box::new(move |job| build_c_static_library(lib.clone(), job)),
        ))
    }
}

impl crate::papyrus::PapyrusObjectType for CStaticLibrary {
    fn name() -> &'static str {
        &"c_static_library"
    }
}

impl JobArtifact for CompileExeArtifact {}
impl JobArtifact for CcObjectArtifact {}
impl JobArtifact for CcObjectsArtifact {}

// ----------------------------------------------------------------------------
// Private Functions
// ----------------------------------------------------------------------------
fn parse_cc_binary(t: AnubisTarget, v: &crate::papyrus::Value) -> anyhow::Result<Arc<dyn Rule>> {
    let de = crate::papyrus_serde::ValueDeserializer::new(v);
    let mut cpp = CcBinary::deserialize(de).map_err(|e| anyhow_loc!("{}", e))?;
    cpp.target = t;
    Ok(Arc::new(cpp))
}

fn parse_cc_static_library(t: AnubisTarget, v: &crate::papyrus::Value) -> anyhow::Result<Arc<dyn Rule>> {
    let de = crate::papyrus_serde::ValueDeserializer::new(v);
    let mut lib = CcStaticLibrary::deserialize(de).map_err(|e| anyhow_loc!("{}", e))?;
    lib.target = t;
    Ok(Arc::new(lib))
}

fn parse_c_binary(t: AnubisTarget, v: &crate::papyrus::Value) -> anyhow::Result<Arc<dyn Rule>> {
    let de = crate::papyrus_serde::ValueDeserializer::new(v);
    let mut c = CBinary::deserialize(de).map_err(|e| anyhow_loc!("{}", e))?;
    c.target = t;
    Ok(Arc::new(c))
}

fn parse_c_static_library(t: AnubisTarget, v: &crate::papyrus::Value) -> anyhow::Result<Arc<dyn Rule>> {
    let de = crate::papyrus_serde::ValueDeserializer::new(v);
    let mut lib = CStaticLibrary::deserialize(de).map_err(|e| anyhow_loc!("{}", e))?;
    lib.target = t;
    Ok(Arc::new(lib))
}

fn build_c_binary(c: Arc<CBinary>, mut job: Job) -> anyhow::Result<JobOutcome> {
    let mode = job.ctx.mode.as_ref().unwrap(); // should have been validated previously

    let mut dep_jobs: Vec<JobId> = Default::default();
    let mut extra_args: CcExtraArgs = Default::default();

    // create child job to compile each dep
    for dep in &c.deps {
        let dep_rule = job.ctx.anubis.get_rule(dep, &mode);

        // Build child dep
        let result = || -> anyhow::Result<()> {
            let dep_rule = job.ctx.anubis.get_rule(dep, &mode)?;
            let dep_job = dep_rule.build(dep_rule.clone(), job.ctx.clone())?;

            // Get extra args from CStaticLibrary
            if let Ok(static_lib) = dep_rule.downcast_arc::<CStaticLibrary>() {
                extra_args.extend_c_static_public(&static_lib);
            }

            dep_jobs.push(dep_job.id);
            job.ctx.job_system.add_job(dep_job)?;

            Ok(())
        }();
        if let Err(e) = result {
            bail_loc!(
                "Failed to build child dep [{dep}] due to error: {e}",
            )
        }
    }

    // Extend args from c_binary as well
    extra_args.extend_c_binary(&c);

    // create child job to compile each src
    for src in &c.srcs {
        let substep = build_cc_file(src.clone(), &c.target, job.ctx.clone(), extra_args.clone(), CcLanguage::C)?;
        match substep {
            Substep::Job(child_job) => {
                // Add new job as a dependency
                dep_jobs.push(child_job.id);

                // Add new job
                job.ctx.job_system.add_job(child_job)?;
            }
            Substep::Id(child_job_id) => {
                // Create a dependency on an existing job
                dep_jobs.push(child_job_id);
            }
        }
    }

    // create a job to link all objects from child job into result
    let link_arg_jobs = dep_jobs.clone();
    let target = c.target.clone();
    let name = c.name.clone();
    let link_job = move |job: Job| -> anyhow::Result<JobOutcome> {
        // link all object files into an exe
        link_exe(&link_arg_jobs, &target, &name, job.ctx.clone(), &extra_args, CcLanguage::C)
    };

    // Update this job to perform link
    job.desc.push_str(" (link)");
    job.job_fn = Some(Box::new(link_job));

    // Defer!
    Ok(JobOutcome::Deferred(JobDeferral {
        blocked_by: dep_jobs,
        deferred_job: job,
    }))
}

fn build_c_static_library(c_static_library: Arc<CStaticLibrary>, mut job: Job) -> anyhow::Result<JobOutcome> {
    let mode = job.ctx.mode.as_ref().unwrap(); // should have been validated previously

    let mut dep_jobs: Vec<JobId> = Default::default();
    let mut extra_args: CcExtraArgs = Default::default();

    // create child job to compile each dep
    for dep in &c_static_library.deps {
        let dep_rule = job.ctx.anubis.get_rule(dep, &mode);

        // Build child dep
        let dep_rule = job.ctx.anubis.get_rule(dep, &mode)?;
        let dep_job = dep_rule.build(dep_rule.clone(), job.ctx.clone())?;

        // Get extra args from CStaticLibrary
        if let Ok(static_lib) = dep_rule.downcast_arc::<CStaticLibrary>() {
            extra_args.extend_c_static_public(&static_lib);
        }

        dep_jobs.push(dep_job.id);
        job.ctx.job_system.add_job(dep_job)?;
    }

    extra_args.extend_c_static_public(&c_static_library);
    extra_args.extend_c_static_private(&c_static_library);

    // create child job to compile each src
    for src in &c_static_library.srcs {
        let substep = build_cc_file(
            src.clone(),
            &c_static_library.target,
            job.ctx.clone(),
            extra_args.clone(),
            CcLanguage::C,
        )?;
        match substep {
            Substep::Job(child_job) => {
                // Add new job as a dependency
                dep_jobs.push(child_job.id);

                // Add new job
                job.ctx.job_system.add_job(child_job)?;
            }
            Substep::Id(child_job_id) => {
                // Create a dependency on an existing job
                dep_jobs.push(child_job_id);
            }
        }
    }

    // create a job to link all objects from child jobs into result
    let archive_arg_jobs = dep_jobs.clone();
    let target = c_static_library.target.clone();
    let name = c_static_library.name.clone();
    let archive_job = move |job: Job| -> anyhow::Result<JobOutcome> {
        // archive all object files into a static library
        archive_static_library(&archive_arg_jobs, &target, &name, job.ctx.clone(), CcLanguage::C)
    };

    // Update this job to perform archive
    job.desc.push_str(" (create archive)");
    job.job_fn = Some(Box::new(archive_job));

    // Defer!
    Ok(JobOutcome::Deferred(JobDeferral {
        blocked_by: dep_jobs,
        deferred_job: job,
    }))
}

fn build_cc_binary(cpp: Arc<CcBinary>, mut job: Job) -> anyhow::Result<JobOutcome> {
    let mode = job.ctx.mode.as_ref().unwrap(); // should have been validated previously

    // check cache
    // let job_key = JobCacheKey {
    //     mode: mode.target.clone(),
    //     target: cpp.target.clone(),
    //     substep: None
    // };

    // if let Ok(job_cache) = job.ctx.anubis.job_cache.read() {
    //     if let Some(job_id) = job_cache.get(&job_key) {
    //         if let Some(maybe_result) = job.ctx.job_system.try_get_result(*job_id) {
    //             match maybe_result {
    //                 Ok(result) => {
    //                     return JobFnResult::Success(result)
    //                 },
    //                 Err(e) => {
    //                     return JobFnResult::Error(e)
    //                 }
    //             }
    //         }
    //     }
    // } else {
    //     return JobFnResult::Error(anyhow_loc!("job_cache poisoned"));
    // }

    let mut dep_jobs: Vec<JobId> = Default::default();
    let mut extra_args: CcExtraArgs = Default::default();

    // create child job to compile each dep
    for dep in &cpp.deps {
        let dep_rule = job.ctx.anubis.get_rule(dep, &mode);

        // Build child dep
        let result = || -> anyhow::Result<()> {
            let dep_rule = job.ctx.anubis.get_rule(dep, &mode)?;
            let dep_job = dep_rule.build(dep_rule.clone(), job.ctx.clone())?;

            // Get extra args from CcStaticLibrary
            // TODO: figure out how to deal with lack of trait -> trait casting in rust :(
            if let Ok(static_lib) = dep_rule.downcast_arc::<CcStaticLibrary>() {
                extra_args.extend_cc_static_public(&static_lib);
            }

            dep_jobs.push(dep_job.id);
            job.ctx.job_system.add_job(dep_job)?;

            Ok(())
        }();
        if let Err(e) = result {
            bail_loc!(
                "Failed to build child dep [{dep}] due to error: {e}",
            )
        }
    }

    // Extend args from cc_binary as well
    extra_args.extend_cc_binary(&cpp);

    // create child job to compile each src
    for src in &cpp.srcs {
        let substep = build_cc_file(src.clone(), &cpp.target, job.ctx.clone(), extra_args.clone(), CcLanguage::Cpp)?;
        match substep {
            Substep::Job(child_job) => {
                // Add new job as a dependency
                dep_jobs.push(child_job.id);

                // Add new job
                job.ctx.job_system.add_job(child_job)?;
            }
            Substep::Id(child_job_id) => {
                // Create a dependency on an existing job
                dep_jobs.push(child_job_id);
            }
        }
    }

    // create a job to link all objects from child job into result
    let link_arg_jobs = dep_jobs.clone();
    let target = cpp.target.clone();
    let name = cpp.name.clone();
    let link_job = move |job: Job| -> anyhow::Result<JobOutcome> {
        // link all object files into an exe
        link_exe(&link_arg_jobs, &target, &name, job.ctx.clone(), &extra_args, CcLanguage::Cpp)
    };

    // Update this job to perform link
    job.desc.push_str(" (link)");
    job.job_fn = Some(Box::new(link_job));

    // Defer!
    Ok(JobOutcome::Deferred(JobDeferral {
        blocked_by: dep_jobs,
        deferred_job: job,
    }))
}

fn build_cc_static_library(cpp_static_library: Arc<CcStaticLibrary>, mut job: Job) -> anyhow::Result<JobOutcome> {
    let mode = job.ctx.mode.as_ref().unwrap(); // should have been validated previously

    let mut dep_jobs: Vec<JobId> = Default::default();
    let mut extra_args: CcExtraArgs = Default::default();

    // create child job to compile each dep
    for dep in &cpp_static_library.deps {
        let dep_rule = job.ctx.anubis.get_rule(dep, &mode);

        // Build child dep
        let dep_rule = job.ctx.anubis.get_rule(dep, &mode)?;
        let dep_job = dep_rule.build(dep_rule.clone(), job.ctx.clone())?;

        // Get extra args from CcStaticLibrary
        // TODO: figure out how to deal with lack of trait -> trait casting in rust :(
        if let Ok(static_lib) = dep_rule.downcast_arc::<CcStaticLibrary>() {
            extra_args.extend_cc_static_public(&static_lib);
        }

        dep_jobs.push(dep_job.id);
        job.ctx.job_system.add_job(dep_job)?;
    }

    extra_args.extend_cc_static_public(&cpp_static_library);
    extra_args.extend_cc_static_private(&cpp_static_library);

    // create child job to compile each src
    for src in &cpp_static_library.srcs {
        let substep = build_cc_file(
            src.clone(),
            &cpp_static_library.target,
            job.ctx.clone(),
            extra_args.clone(),
            CcLanguage::Cpp,
        )?;
        match substep {
            Substep::Job(child_job) => {
                // Add new job as a dependency
                dep_jobs.push(child_job.id);

                // Add new job
                job.ctx.job_system.add_job(child_job)?;
            }
            Substep::Id(child_job_id) => {
                // Create a dependency on an existing job
                dep_jobs.push(child_job_id);
            }
        }
    }

    // create a job to link all objects from child jobs into result
    let archive_arg_jobs = dep_jobs.clone();
    let target = cpp_static_library.target.clone();
    let name = cpp_static_library.name.clone();
    let archive_job = move |job: Job| -> anyhow::Result<JobOutcome> {
        // archive all object files into a static library
        archive_static_library(&archive_arg_jobs, &target, &name, job.ctx.clone(), CcLanguage::Cpp)
    };

    // Update this job to perform archive
    job.desc.push_str(" (create archive)");
    job.job_fn = Some(Box::new(archive_job));

    // Defer!
    Ok(JobOutcome::Deferred(JobDeferral {
        blocked_by: dep_jobs,
        deferred_job: job,
    }))
}

fn build_cc_file(
    src_path: PathBuf,
    target: &AnubisTarget,
    ctx: Arc<JobContext>,
    extra_args: CcExtraArgs,
    lang: CcLanguage,
) -> anyhow::Result<Substep> {
    let src = src_path.to_string_lossy().to_string();

    // See if job for (mode, target, compile_$src) already exists
    let job_key = JobCacheKey {
        mode: ctx.mode.as_ref().unwrap().target.clone(),
        target: target.clone(),
        substep: Some(format!("compile_{}", &src)),
    };

    let mut job_cache = ctx.anubis.job_cache.write().map_err(|e| anyhow_loc!("Lock poisoned: {}", e))?;
    let entry = job_cache.entry(job_key);
    let mut new_job = false;
    let job_id = *entry.or_insert_with(|| {
        new_job = true;
        ctx.get_next_id()
    });
    drop(job_cache);

    if !new_job {
        return Ok(Substep::Id(job_id));
    }

    // Create a new job that builds the file
    let ctx2 = ctx.clone();
    let src2 = src.clone();
    let job_fn = move |job| -> anyhow::Result<JobOutcome> {
        // Get initial args args
        let mut args = ctx2.get_args(lang)?;

        // Add extra args
        args.push("-c".into()); // compile object file, do not link

        for dir in &extra_args.include_dirs {
            args.push(format!("-I{}", &dir.to_string_lossy()));
        }

        for flag in &extra_args.compiler_flags {
            args.push(flag.clone());
        }

        for define in &extra_args.defines {
            args.push(format!("-D{}", define));
        }

        // Compute object output filepath
        let src_dir =
            src_path.parent().ok_or_else(|| anyhow_loc!("No parent dir for [{:?}]", src_path))?;
        let src_filename =
            src_path.file_name().ok_or_else(|| anyhow_loc!("No filename for [{:?}]", src_path))?;
        let reldir = pathdiff::diff_paths(&src_dir, &ctx2.anubis.root).ok_or_else(|| {
            anyhow_loc!(
                "Could not relpath from [{:?}] to [{:?}]",
                &ctx2.anubis.root,
                &src_path
            )
        })?;
        let mode_name = &ctx2.mode.as_ref().unwrap().name;
        let output_file = ctx2
            .anubis
            .build_dir(mode_name)
            .join(reldir)
            .join(src_filename)
            .with_extension("obj")
            .slash_fix();
        ensure_directory_for_file(&output_file)?;

        args.push("-o".into());
        args.push(output_file.to_string_lossy().into());
        args.push(src2.clone());

        args.push("-v".into());

        // run the command
        let compiler = ctx2.get_compiler(lang)?;
        let compile_start = std::time::Instant::now();
        let output = run_command(compiler, &args)?;
        let compile_duration = compile_start.elapsed();

        if output.status.success() {
            Ok(JobOutcome::Success(Arc::new(CcObjectArtifact {
                object_path: output_file,
            })))
        } else {
            tracing::error!(
                source_file = %src2,
                exit_code = output.status.code(),
                compile_time_ms = compile_duration.as_millis(),
                stdout = %String::from_utf8_lossy(&output.stdout),
                stderr = %String::from_utf8_lossy(&output.stderr),
                "Compilation failed"
            );

            bail_loc!(
                "Command completed with error status [{}].\n  Args: {}\n  stdout: {}\n  stderr: {}",
                output.status,
                args.join(" "),
                String::from_utf8_lossy(&output.stdout),
                String::from_utf8_lossy(&output.stderr)
            )
        }
    };

    Ok(Substep::Job(ctx.new_job_with_id(
        job_id,
        format!("Compile {} file [{}]", lang.file_description(), src),
        Box::new(job_fn),
    )))
}

fn archive_static_library(
    object_jobs: &[JobId],
    target: &AnubisTarget,
    name: &str,
    ctx: Arc<JobContext>,
    lang: CcLanguage,
) -> anyhow::Result<JobOutcome> {
    // Get all child jobs
    let mut link_args: Vec<Arc<CcObjectArtifact>> = Default::default();
    for link_arg_job in object_jobs {
        // TODO: make fallible
        let job_result = ctx.job_system.expect_result::<CcObjectArtifact>(*link_arg_job)?;
        link_args.push(job_result);
    }

    // Build args
    let mut args: Vec<String> = Default::default();
    args.push("rcs".to_owned());

    // Compute output filepath
<<<<<<< HEAD
    let relpath = cpp_static_library.target.get_relative_dir();
    let mode_name = &ctx.mode.as_ref().unwrap().name;
    let build_dir = ctx.anubis.build_dir(mode_name).join(relpath);
=======
    let relpath = target.get_relative_dir();
    let build_dir =
        ctx.anubis.root.join(".anubis-build").join(&ctx.mode.as_ref().unwrap().name).join(relpath);
>>>>>>> 4b5459fb
    ensure_directory(&build_dir)?;

    let output_file = build_dir.join(name).with_extension("lib").slash_fix();
    args.push(output_file.to_string_lossy().to_string());

    // put link args in a response file
    let response_filepath = build_dir.join(name).with_extension("rsp").slash_fix();

    let link_args_str: String = link_args.iter().map(|p| p.object_path.to_string_lossy()).join(" ");
    std::fs::write(&response_filepath, &link_args_str).with_context(|| {
        format!(
            "Failed to write link args into response file: [{:?}]",
            response_filepath
        )
    })?;
    args.push(format!("@{}", response_filepath.to_string_lossy()));

    // run the command
    let archiver = ctx.get_archiver(lang)?;
    let output = run_command(archiver, &args)?;

    if output.status.success() {
        Ok(JobOutcome::Success(Arc::new(CcObjectArtifact {
            object_path: output_file,
        })))
    } else {
        tracing::error!(
            target = %target.target_path(),
            binary_name = %name,
            exit_code = output.status.code(),
            stdout = %String::from_utf8_lossy(&output.stdout),
            stderr = %String::from_utf8_lossy(&output.stderr),
            "Archive creation failed"
        );

        bail_loc!(
            "Archive command completed with error status [{}].\n  Args: {}\n  stdout: {}\n  stderr: {}",
            output.status,
            args.join(" ") + " " + &link_args_str,
            String::from_utf8_lossy(&output.stdout),
            String::from_utf8_lossy(&output.stderr)
        )
    }
}

fn link_exe(
    link_arg_jobs: &[JobId],
    target: &AnubisTarget,
    name: &str,
    ctx: Arc<JobContext>,
    extra_args: &CcExtraArgs,
    lang: CcLanguage,
) -> anyhow::Result<JobOutcome> {
    // Get all child jobs
    let mut link_args: Vec<PathBuf> = Default::default();
    for link_arg_job in link_arg_jobs {
        let job_result = ctx.job_system.get_result(*link_arg_job)?;
        if let Ok(r) = job_result.cast::<CcObjectArtifact>() {
            link_args.push(r.object_path.clone());
        } else if let Ok(r) = job_result.cast::<CcObjectsArtifact>() {
            link_args.extend(r.object_paths.iter().cloned());
        } else {
            bail_loc!(
                "Unknown dependency result type: [{}]",
                std::any::type_name_of_val(&job_result)
            )
        }
    }

    // Build link command
    let mut args = ctx.get_args(lang)?;

    // Add extra args
    for lib_dir in &extra_args.library_dirs {
        args.push(format!("-L{}", &lib_dir.to_string_lossy()));
    }

    for lib in &extra_args.libraries {
        args.push(format!("-l{}", &lib.to_string_lossy()));
    }

    // Add all object files
    args.extend(link_args.iter().map(|p| p.to_string_lossy().into()));

    // args.push("C:/Users/lordc/AppData/Local/zig/o/03bca4392b84606eec3d46f80057cd4e/Scrt1.o".into());
    // args.push("C:/Users/lordc/AppData/Local/zig/o/55dfa83a4f4b12116e23f4ec9777d4f8/crti.o".into());
    // args.push("C:/Users/lordc/AppData/Local/zig/o/fad170fd298b8fd8bff1ba805a71756f/libc++abi.a".into());
    // args.push("C:/Users/lordc/AppData/Local/zig/o/1bf1d8780ed85e68dd8d74d05e544265/libc++.a".into());
    // args.push("C:/Users/lordc/AppData/Local/zig/o/85b568e3cd646bd03ffc524e8f933c62/libunwind.a".into());
    // args.push("C:/Users/lordc/AppData/Local/zig/o/a356bf1e709772429e2479b90bfabc00/libm.so.6".into());
    // args.push("C:/Users/lordc/AppData/Local/zig/o/a356bf1e709772429e2479b90bfabc00/libpthread.so.0".into());
    // args.push("C:/Users/lordc/AppData/Local/zig/o/a356bf1e709772429e2479b90bfabc00/libc.so.6".into());
    // args.push("C:/Users/lordc/AppData/Local/zig/o/a356bf1e709772429e2479b90bfabc00/libdl.so.2".into());
    // args.push("C:/Users/lordc/AppData/Local/zig/o/a356bf1e709772429e2479b90bfabc00/librt.so.1".into());
    // args.push("C:/Users/lordc/AppData/Local/zig/o/a356bf1e709772429e2479b90bfabc00/libld.so.2".into());
    // args.push("C:/Users/lordc/AppData/Local/zig/o/a356bf1e709772429e2479b90bfabc00/libutil.so.1".into());
    // args.push("C:/Users/lordc/AppData/Local/zig/o/a356bf1e709772429e2479b90bfabc00/libresolv.so.2".into());
    // args.push("C:/Users/lordc/AppData/Local/zig/o/e244f0af77d6abfb14cbc7be4d094091/libc_nonshared.a".into());
    // args.push("C:/Users/lordc/AppData/Local/zig/o/d88abd594b039257747920427b18cc0c/libcompiler_rt.a".into());
    // args.push("C:/Users/lordc/AppData/Local/zig/o/026418d2b02a504673714dfd597c332d/crtn.o".into());

    // Compute output filepath
<<<<<<< HEAD
    let relpath = cpp.target.get_relative_dir();
    let mode_name = &ctx.mode.as_ref().unwrap().name;
=======
    let relpath = target.get_relative_dir();
>>>>>>> 4b5459fb
    let output_file = ctx
        .anubis
        .out_dir(mode_name)
        .join(relpath)
        .join(name)
        .with_extension("exe")
        .slash_fix();
    ensure_directory_for_file(&output_file)?;

    args.push("-o".into());
    args.push(output_file.to_string_lossy().into());

    // run the command
    let compiler = ctx.get_compiler(lang)?;
    let link_start = std::time::Instant::now();
    let output = run_command(compiler, &args)?;
    let link_duration = link_start.elapsed();

    if output.status.success() {
        Ok(JobOutcome::Success(Arc::new(CompileExeArtifact { output_file })))
    } else {
        tracing::error!(
            target = %target.target_path(),
            binary_name = %name,
            exit_code = output.status.code(),
            link_time_ms = link_duration.as_millis(),
            stdout = %String::from_utf8_lossy(&output.stdout),
            stderr = %String::from_utf8_lossy(&output.stderr),
            "Linking failed"
        );

        bail_loc!(
            "Command completed with error status [{}].\n  Args: {}\n  stdout: {}\n  stderr: {}",
            output.status,
            args.join(" "),
            String::from_utf8_lossy(&output.stdout),
            String::from_utf8_lossy(&output.stderr)
        )
    }
}

// ----------------------------------------------------------------------------
// Public functions
// ----------------------------------------------------------------------------
pub fn register_rule_typeinfos(anubis: &Anubis) -> anyhow::Result<()> {
    anubis.register_rule_typeinfo(RuleTypeInfo {
        name: RuleTypename("cc_binary".to_owned()),
        parse_rule: parse_cc_binary,
    })?;

    anubis.register_rule_typeinfo(RuleTypeInfo {
        name: RuleTypename("cc_static_library".to_owned()),
        parse_rule: parse_cc_static_library,
    })?;

    anubis.register_rule_typeinfo(RuleTypeInfo {
        name: RuleTypename("c_binary".to_owned()),
        parse_rule: parse_c_binary,
    })?;

    anubis.register_rule_typeinfo(RuleTypeInfo {
        name: RuleTypename("c_static_library".to_owned()),
        parse_rule: parse_c_static_library,
    })?;

    Ok(())
}<|MERGE_RESOLUTION|>--- conflicted
+++ resolved
@@ -881,15 +881,9 @@
     args.push("rcs".to_owned());
 
     // Compute output filepath
-<<<<<<< HEAD
     let relpath = cpp_static_library.target.get_relative_dir();
     let mode_name = &ctx.mode.as_ref().unwrap().name;
     let build_dir = ctx.anubis.build_dir(mode_name).join(relpath);
-=======
-    let relpath = target.get_relative_dir();
-    let build_dir =
-        ctx.anubis.root.join(".anubis-build").join(&ctx.mode.as_ref().unwrap().name).join(relpath);
->>>>>>> 4b5459fb
     ensure_directory(&build_dir)?;
 
     let output_file = build_dir.join(name).with_extension("lib").slash_fix();
@@ -992,12 +986,8 @@
     // args.push("C:/Users/lordc/AppData/Local/zig/o/026418d2b02a504673714dfd597c332d/crtn.o".into());
 
     // Compute output filepath
-<<<<<<< HEAD
     let relpath = cpp.target.get_relative_dir();
     let mode_name = &ctx.mode.as_ref().unwrap().name;
-=======
-    let relpath = target.get_relative_dir();
->>>>>>> 4b5459fb
     let output_file = ctx
         .anubis
         .out_dir(mode_name)
